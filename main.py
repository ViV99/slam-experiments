--- conflicted
+++ resolved
@@ -1,14 +1,10 @@
 from typing import Sequence, Optional
 
 import cv2
-<<<<<<< HEAD
-import g2o.g2opy as g2o
-=======
 import g2o
->>>>>>> 270b25d8
 import jaxlie
 import numpy as np
-from cv2 import NORM_HAMMING, KeyPoint, DMatch, findEssentialMat, findHomography, recoverPose, decomposeHomographyMat, RANSAC
+from cv2 import NORM_HAMMING, KeyPoint, DMatch, findEssentialMat, findHomography, recoverPose, triangulatePoints
 from jaxlie import SO3, SE3
 
 from feature_exractors import OrbFeatureExtractor
@@ -19,7 +15,7 @@
     source_keypoints: Sequence[KeyPoint],
     query_keypoints: Sequence[KeyPoint],
     matches: Sequence[DMatch],
-    camera_maxrix: Optional[np.ndarray] = None,
+    camera_matrix: Optional[np.ndarray] = None,
 ) -> tuple[np.ndarray, np.ndarray]:
     source_pts, query_pts = [], []
     for match in matches:
@@ -29,9 +25,9 @@
     source_pts = np.array(source_pts)
     query_pts = np.array(query_pts)
 
-    if camera_maxrix is not None:
-        essential_matrix, _ = findEssentialMat(source_pts, query_pts, cameraMatrix=camera_maxrix)
-        _, R, t, _ = recoverPose(essential_matrix, source_pts, query_pts, cameraMatrix=camera_maxrix)
+    if camera_matrix is not None:
+        essential_matrix, _ = findEssentialMat(source_pts, query_pts, cameraMatrix=camera_matrix)
+        _, R, t, _ = recoverPose(essential_matrix, source_pts, query_pts, cameraMatrix=camera_matrix)
         return R, t
     else:
         raise NotImplementedError
@@ -94,45 +90,12 @@
     camera_matrix = np.array([[520.9, 0, 325.1],
                               [0, 521., 249.7],
                               [0, 0, 1]])
-<<<<<<< HEAD
-=======
 
->>>>>>> 270b25d8
     solver = g2o.OptimizationAlgorithmLevenberg(g2o.BlockSolverSE3(g2o.LinearSolverEigenSE3()))
     optimizer = g2o.SparseOptimizer()
     optimizer.set_algorithm(solver)
     optimizer.set_verbose(True)
 
-<<<<<<< HEAD
-    kp1, des1 = orb_extractor.get_features(img1)
-    kp2, des2 = orb_extractor.get_features(img2)
-
-                se3 = jaxlie.SE3(np.array(arr[3:10], dtype=np.float32))
-                e.set_measurement(g2o.Isometry3d(se3.as_matrix()))
-                info = np.zeros((6, 6))
-                x, y = np.triu_indices_from(info)
-                info[x, y] = np.array(arr[10:], dtype=np.float32)
-
-                e.set_information()
-                optimizer.add_edge(e)
-
-    # orb_extractor = OrbFeatureExtractor(n_features=500)
-    # img1 = cv2.imread("1.png", flags=cv2.IMREAD_COLOR)
-    # img2 = cv2.imread("2.png", flags=cv2.IMREAD_COLOR)
-    # # img1 = cv2.cvtColor(img1, cv2.COLOR_BGR2GRAY)
-    # # img2 = cv2.cvtColor(img2, cv2.COLOR_BGR2GRAY)
-    #
-    # kp1, des1 = orb_extractor.get_features(img1)
-    # kp2, des2 = orb_extractor.get_features(img2)
-    #
-    # bf_matcher = BruteForceFeatureMatcher(norm_type=NORM_HAMMING)
-    # matches = bf_matcher.match_features(des1, des2, 25)
-    #
-    # print(pose_estimation_2d2d(kp1, kp2, matches, camera_matrix))
-    #
-    # bf_matcher.draw_matches(img1, kp1, img2, kp2, matches)
-    # cv2.waitKey()
-=======
     with open("sphere.g2o", "r") as f:
         vertex_cnt, edge_cnt = 0, 0
         for line in f.readlines():
@@ -176,18 +139,7 @@
 
     optimizer.save("result.g2o")
 
->>>>>>> 270b25d8
 
 
 if __name__ == "__main__":
-    # main()
-    a = np.random.randint(0, 5, size=(6, 6))
-    print(a)
-    x, y = np.triu_indices_from(a)
-    arr = a[x, y]
-    res = np.zeros((6, 6))
-    res[x, y] = arr
-    np.fill_diagonal(res, 0)
-    res = res.T
-    res[x, y] = arr
-    print(res)+    main()